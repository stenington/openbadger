{% extends "admin/base.html" %}

{% block header %}
  <script type="text/javascript" src="https://login.persona.org/include.js"></script>
  <link rel="stylesheet" href="/stylesheets/persona-buttons.css">
{% endblock %}

{% block main %}
<h1>
  <a href="#" class="persona-button dark js-persona-login">
    <span>Sign in with your Email</span>
  </a>
</h1>

<form method="post" action="/login" class="js-persona-form">
  <input type="hidden" name="assertion" value="" class="js-persona-input">
  <input type="hidden" name="csrf" value="{{ csrf }}">
<<<<<<< HEAD
  <input type="hidden" name="path" value="{{ path | e }}">
=======
>>>>>>> 59c12917
</form>
{% endblock %}

{% block footer %}
  <script src="/js/login.js"></script>
{% endblock %}<|MERGE_RESOLUTION|>--- conflicted
+++ resolved
@@ -15,10 +15,6 @@
 <form method="post" action="/login" class="js-persona-form">
   <input type="hidden" name="assertion" value="" class="js-persona-input">
   <input type="hidden" name="csrf" value="{{ csrf }}">
-<<<<<<< HEAD
-  <input type="hidden" name="path" value="{{ path | e }}">
-=======
->>>>>>> 59c12917
 </form>
 {% endblock %}
 
